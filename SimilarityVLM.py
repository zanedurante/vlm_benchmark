--- conflicted
+++ resolved
@@ -27,15 +27,12 @@
         self.cache_dir = cache_dir
         self.reset_cache = reset_cache
         self.embed_cache = {}  # Initialize self.embed_cache to empty dictionary, maps video path --> tensor path
-<<<<<<< HEAD
-        self.load_cache(cache_file)  # Initialize self.embed_cache
+        self.load_cache()  # Initialize self.embed_cache
 
         # Load video and text encoders
         self.video_encoder = None
         self.text_encoder = None
-=======
         self.load_cache()  # Initialize self.embed_cache
->>>>>>> 3dbe787d
         self.load_model(path)
 
     def load_cache(self):
@@ -45,7 +42,7 @@
         """
         if self.cache_file is not None:
             self.use_cache = True
-            
+
         if self.use_cache:
             with open(self.cache_file, "rb") as cf:
                 self.embed_cache = pickle.load(cf)
