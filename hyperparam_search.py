--- conflicted
+++ resolved
@@ -15,19 +15,18 @@
 VLM_ARG = sys.argv[1]
 CLASSIFIER_ARG = sys.argv[2]
 
-<<<<<<< HEAD
 dataset_name = ["smsm", "kinetics_100"]
+num_shots =  [1, 2, 4, 8, 16]
 if len(sys.argv) > 3:
     dataset_name = [sys.argv[3]]
-
-
-
-N_HYPERPARAM_SEARCH_CALLS = 32
-SEARCH_METHOD = "random" # gp, forest, random
-=======
-N_HYPERPARAM_SEARCH_CALLS = 64 # Max number of hyperparam values tested for each dataset/n_shot combo
+    if len(sys.argv) > 4:
+        num_shots = [int(sys.argv[4])]
+    
+
+
+
+N_HYPERPARAM_SEARCH_CALLS = 16 # Max number of hyperparam values tested for each dataset/n_shot combo
 SEARCH_METHOD = "grid" # gp, forest, random
->>>>>>> f3736fca
 USE_VAL_TUNING = True
 
 
@@ -39,18 +38,16 @@
 test_params_dict = {}
 
 # Dataset Params - dataset.____ keys are passed into DatasetHandler constructor
-<<<<<<< HEAD
 test_params_dict["dataset.name"] = dataset_name
-=======
-test_params_dict["dataset.name"] = ["smsm"]#, "kinetics_100", "moma_act", "moma_sact"]
->>>>>>> f3736fca
+
 test_params_dict["dataset.split_type"] = ["video"]
 
 # Few-Shot Test Params - test.____ keys are passed into few-shot test call
 test_params_dict["test.n_way"] = [None] # None value gets manually converted to the max size for each dataset
-test_params_dict["test.n_support"] = [1, 2, 4, 8, 16]
+test_params_dict["test.n_support"] = num_shots
 test_params_dict["test.n_query"] = [None]
-test_params_dict["test.n_episodes"] = [4]
+test_params_dict["test.n_episodes"] = [4] # Bring to 50 
+
 
 
 
@@ -125,28 +122,21 @@
         name="alpha"
     ))
     classifier_hyperparams.append(skopt.space.Categorical(
-        [4.0, 5.5, 7.0],
+        [5.5],
         name="beta"
     ))
     classifier_hyperparams.append(skopt.space.Categorical(
-        [1e-4, 1e-3, 1e-2],
+        [1e-4, 4e-4, 1e-3, 4e-3],
         name="finetune_lr"
     ))
 elif CLASSIFIER_ARG == "smsm_object_oracle":
     from classifier.smsm_object_oracle import SmsmObjectOracleFewShotClassifier as Classifier
 elif CLASSIFIER_ARG == "coop":
     from classifier.coop import CoopFewShotClassifier as Classifier
-<<<<<<< HEAD
-    fixed_classifier_kwargs["random_augment"] = True
-    fixed_classifier_kwargs["batch_size"] = 1
-    fixed_classifier_kwargs["optimizer"] = "sgd"
-    fixed_classifier_kwargs["epochs"] = 10
-=======
     fixed_classifier_kwargs["random_augment"] = False
     fixed_classifier_kwargs["batch_size"] = 8
     fixed_classifier_kwargs["optimizer"] = "sgd"
     fixed_classifier_kwargs["epochs"] = 50
->>>>>>> f3736fca
     
     ORIG_COOP_BATCH_SIZE = 32
     ORIG_COOP_LR = 2e-3
@@ -180,15 +170,10 @@
 elif CLASSIFIER_ARG == "cona":
     from classifier.cona import CoNaFewShotClassifier as Classifier
     fixed_classifier_kwargs["random_augment"] = False
-<<<<<<< HEAD
-    fixed_classifier_kwargs["batch_size"] = 1
-    fixed_classifier_kwargs["optimizer"] = "sgd"
-    fixed_classifier_kwargs["epochs"] = 10
-=======
+
     fixed_classifier_kwargs["batch_size"] = 8
     fixed_classifier_kwargs["optimizer"] = "sgd"
     fixed_classifier_kwargs["epochs"] = 50
->>>>>>> f3736fca
     
     ORIG_COOP_BATCH_SIZE = 32
     ORIG_COOP_LR = 2e-3
@@ -198,15 +183,10 @@
         [0.5 * equiv_lr, equiv_lr, 2 * equiv_lr, 8 * equiv_lr],
         name="lr"
     ))
-<<<<<<< HEAD
-    classifier_hyperparams.append(skopt.space.Real(
-        1e6, 1e9,
-        name="name_regularization", prior="log-uniform"
-=======
+
     classifier_hyperparams.append(skopt.space.Categorical(
         [1e4, 1e6, 1e8],
         name="name_regularization"
->>>>>>> f3736fca
     ))
     '''
     classifier_hyperparams.append(skopt.space.Categorical(
@@ -377,7 +357,7 @@
             runs_per_category_choice = runs_per_category_choice // len(hyper.categories)
         
         if runs_per_category_choice == 0:
-            raise ValueError(f"Too many categorical hyperparameters to iterate over all choices without exceeding {N_HYPERPARAM_SEARCH_CALLS} runs.")
+            raise ValueError("Too many categorical hyperparameters to iterate over all choices without exceeding {} runs.".format(N_HYPERPARAM_SEARCH_CALLS))
         
         if len(other_hyperparams) == 0:
             discretized_hyperparam_space = [hyper.categories for hyper in hyperparam_space]
